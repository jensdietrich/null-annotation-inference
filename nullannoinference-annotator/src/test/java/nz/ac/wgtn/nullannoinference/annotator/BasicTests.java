package nz.ac.wgtn.nullannoinference.annotator;

import com.github.javaparser.ast.body.FieldDeclaration;
import com.github.javaparser.ast.body.MethodDeclaration;
import nz.ac.wgtn.nullannoinference.commons.Issue;
import org.junit.jupiter.api.Test;
import java.io.File;
import java.util.Collections;
import java.util.Set;
import java.util.stream.Collectors;
import static org.junit.jupiter.api.Assertions.assertEquals;
import static org.junit.jupiter.api.Assertions.assertTrue;

public class BasicTests extends AbstractInjectAnnotationTest {

    @Test
    public void testAnnotationOfReturnType() throws Exception {
        File in = new File(BasicTests.class.getResource("/Class1.java").getFile());
        File out = new File(TMP,"Class1a.java");
        Issue spec = new Issue("Class1", "foo","(Ljava/lang/Object;Ljava/lang/Object;)Ljava/lang/Object;", null ,Issue.IssueType.RETURN_VALUE);
        int count = this.annotator.annotateMembers(in,out,Set.of(spec), Collections.EMPTY_LIST);
        assertEquals(1,count);
        assertTrue(out.exists());

        MethodDeclaration method = findMethod(out,"Class1","foo","(Ljava/lang/Object;Ljava/lang/Object;)Ljava/lang/Object;");
        Set<String> annotations = method.getAnnotations().stream().map(a -> a.getNameAsString()).collect(Collectors.toSet());
        assertTrue(annotations.contains(annotator.getAnnotationSpec().getNullableAnnotationName()));
    }

    @Test
    public void testAnnotationOfArg0Type() throws Exception {
        File in = new File(BasicTests.class.getResource("/Class1.java").getFile());
        File out = new File(TMP,"Class1b.java");
        Issue spec = new Issue("Class1", "foo","(Ljava/lang/Object;Ljava/lang/Object;)Ljava/lang/Object;", null,Issue.IssueType.ARGUMENT, 0);
        int count = annotator.annotateMembers(in,out,Set.of(spec), Collections.EMPTY_LIST);
        assertEquals(1,count);
        assertTrue(out.exists());

        MethodDeclaration method = findMethod(out,"Class1","foo","(Ljava/lang/Object;Ljava/lang/Object;)Ljava/lang/Object;");
        Set<String> annotations = method.getParameter(0).getAnnotations().stream().map(a -> a.getNameAsString()).collect(Collectors.toSet());
        assertTrue(annotations.contains(annotator.getAnnotationSpec().getNullableAnnotationName()));
    }

    @Test
    public void testAnnotationOfArg1Type() throws Exception {
        File in = new File(BasicTests.class.getResource("/Class1.java").getFile());
        File out = new File(TMP,"Class1c.java");
        Issue spec = new Issue("Class1", "foo","(Ljava/lang/Object;Ljava/lang/Object;)Ljava/lang/Object;",null,Issue.IssueType.ARGUMENT, 1);
        int count = annotator.annotateMembers(in,out,Set.of(spec), Collections.EMPTY_LIST);
        assertEquals(1,count);
        assertTrue(out.exists());

        MethodDeclaration method = findMethod(out,"Class1","foo","(Ljava/lang/Object;Ljava/lang/Object;)Ljava/lang/Object;");
        Set<String> annotations = method.getParameter(1).getAnnotations().stream().map(a -> a.getNameAsString()).collect(Collectors.toSet());
        assertTrue(annotations.contains(annotator.getAnnotationSpec().getNullableAnnotationName()));
    }

    @Test
    public void testAnnotationOfAllArgAndReturnTypes() throws Exception {
        File in = new File(BasicTests.class.getResource("/Class1.java").getFile());
        File out = new File(TMP,"Class1d.java");
        Issue spec1 = new Issue("Class1", "foo","(Ljava/lang/Object;Ljava/lang/Object;)Ljava/lang/Object;", null, Issue.IssueType.ARGUMENT, 0);
        Issue spec2 = new Issue("Class1", "foo","(Ljava/lang/Object;Ljava/lang/Object;)Ljava/lang/Object;", null, Issue.IssueType.ARGUMENT, 1);
        Issue spec3 = new Issue("Class1", "foo","(Ljava/lang/Object;Ljava/lang/Object;)Ljava/lang/Object;",null,  Issue.IssueType.RETURN_VALUE);

        int count = annotator.annotateMembers(in,out,Set.of(spec1,spec2,spec3), Collections.EMPTY_LIST);
        assertEquals(3,count);
        assertTrue(out.exists());

        MethodDeclaration method = findMethod(out,"Class1","foo","(Ljava/lang/Object;Ljava/lang/Object;)Ljava/lang/Object;");

        Set<String> annotations = method.getAnnotations().stream().map(a -> a.getNameAsString()).collect(Collectors.toSet());
        assertTrue(annotations.contains(annotator.getAnnotationSpec().getNullableAnnotationName()));

        annotations = method.getParameter(0).getAnnotations().stream().map(a -> a.getNameAsString()).collect(Collectors.toSet());
        assertTrue(annotations.contains(annotator.getAnnotationSpec().getNullableAnnotationName()));

        annotations = method.getParameter(1).getAnnotations().stream().map(a -> a.getNameAsString()).collect(Collectors.toSet());
        assertTrue(annotations.contains(annotator.getAnnotationSpec().getNullableAnnotationName()));

    }

    @Test
    public void testAnnotationOfStaticField1() throws Exception {
        File in = new File(BasicTests.class.getResource("/Class7a.java").getFile());
        File out = new File(TMP,"Class7a.java");
        Issue spec = new Issue("Class7a", "F","Ljava/lang/String;", null, Issue.IssueType.FIELD);

        int count = annotator.annotateMembers(in,out,Set.of(spec), Collections.EMPTY_LIST);
        assertEquals(1,count);
        assertTrue(out.exists());

        FieldDeclaration field = findField(out,"Class7a","F","Ljava/lang/String;");

        Set<String> annotations = field.getAnnotations().stream().map(a -> a.getNameAsString()).collect(Collectors.toSet());
        assertTrue(annotations.contains(annotator.getAnnotationSpec().getNullableAnnotationName()));
    }

    @Test
    public void testAnnotationOfStaticField2() throws Exception {
        File in = new File(BasicTests.class.getResource("/Class7b.java").getFile());
        File out = new File(TMP,"Class7b.java");
        Issue spec = new Issue("foo.Class7b", "F","Ljava/lang/String;", null, Issue.IssueType.FIELD);

        int count = annotator.annotateMembers(in,out,Set.of(spec), Collections.EMPTY_LIST);
        assertEquals(1,count);
        assertTrue(out.exists());

        FieldDeclaration field = findField(out,"foo.Class7b","F","Ljava/lang/String;");
        Set<String> annotations = field.getAnnotations().stream().map(a -> a.getNameAsString()).collect(Collectors.toSet());
        assertTrue(annotations.contains(annotator.getAnnotationSpec().getNullableAnnotationName()));
    }

    @Test
    public void testAnnotationOfNonStaticField1() throws Exception {
        File in = new File(BasicTests.class.getResource("/Class8a.java").getFile());
        File out = new File(TMP,"Class8a.java");
        Issue spec = new Issue("Class8a", "F","Ljava/lang/String;", null, Issue.IssueType.FIELD);

        int count = annotator.annotateMembers(in,out,Set.of(spec), Collections.EMPTY_LIST);
        assertEquals(1,count);
        assertTrue(out.exists());

        FieldDeclaration field = findField(out,"Class8a","F","Ljava/lang/String;");

        Set<String> annotations = field.getAnnotations().stream().map(a -> a.getNameAsString()).collect(Collectors.toSet());
        assertTrue(annotations.contains(annotator.getAnnotationSpec().getNullableAnnotationName()));
    }

    @Test
    public void testAnnotationOfNonStaticField2() throws Exception {
        File in = new File(BasicTests.class.getResource("/Class8b.java").getFile());
        File out = new File(TMP,"Class8b.java");
        Issue spec = new Issue("foo.Class8b", "F","Ljava/lang/String;", null, Issue.IssueType.FIELD);

        int count = annotator.annotateMembers(in,out,Set.of(spec), Collections.EMPTY_LIST);
        assertEquals(1,count);
        assertTrue(out.exists());

        FieldDeclaration field = findField(out,"foo.Class8b","F","Ljava/lang/String;");
        Set<String> annotations = field.getAnnotations().stream().map(a -> a.getNameAsString()).collect(Collectors.toSet());
        assertTrue(annotations.contains(annotator.getAnnotationSpec().getNullableAnnotationName()));
    }

    @Test
    public void testVarArgs() throws Exception {
        File in = new File(BasicTests.class.getResource("/Class9.java").getFile());
        File out = new File(TMP,"Class9.java");
        Issue spec = new Issue("foo.Class9", "foo","([Ljava/lang/String;)V", null, Issue.IssueType.RETURN_VALUE);

        int count = annotator.annotateMembers(in,out,Set.of(spec), Collections.EMPTY_LIST);
        assertEquals(1,count);
        assertTrue(out.exists());

        MethodDeclaration method = findMethod(out,"foo.Class9","foo","([Ljava/lang/String;)V");
        Set<String> annotations = method.getAnnotations().stream().map(a -> a.getNameAsString()).collect(Collectors.toSet());
        assertTrue(annotations.contains(annotator.getAnnotationSpec().getNullableAnnotationName()));
    }

    @Test
    public void testTypeParams1() throws Exception {
        File in = new File(BasicTests.class.getResource("/Class10.java").getFile());
        File out = new File(TMP,"Class10.java");
        Issue spec = new Issue("foo.Class10", "foo","()Ljava/lang/Object;", null, Issue.IssueType.RETURN_VALUE);

        int count = annotator.annotateMembers(in,out,Set.of(spec), Collections.EMPTY_LIST);
        assertEquals(1,count);
        assertTrue(out.exists());

        MethodDeclaration method = findMethod(out,"foo.Class10","foo","()Ljava/lang/Object;");
        Set<String> annotations = method.getAnnotations().stream().map(a -> a.getNameAsString()).collect(Collectors.toSet());
        assertTrue(annotations.contains(annotator.getAnnotationSpec().getNullableAnnotationName()));
    }

    @Test
    public void testTypeParams2() throws Exception {
        File in = new File(BasicTests.class.getResource("/Class11.java").getFile());
        File out = new File(TMP,"Class11.java");
        Issue spec = new Issue("foo.Class11", "foo","()Ljava/util/Collection;", null, Issue.IssueType.RETURN_VALUE);

        int count = annotator.annotateMembers(in,out,Set.of(spec), Collections.EMPTY_LIST);
        assertEquals(1,count);
        assertTrue(out.exists());

        MethodDeclaration method = findMethod(out,"foo.Class11","foo","()Ljava/util/Collection;");
        Set<String> annotations = method.getAnnotations().stream().map(a -> a.getNameAsString()).collect(Collectors.toSet());
        assertTrue(annotations.contains(annotator.getAnnotationSpec().getNullableAnnotationName()));
    }

    @Test
<<<<<<< HEAD
    public void testUnboundedWildcard1() throws Exception {
=======
    public void testUnboundedWildcard() throws Exception {
>>>>>>> 21bf7bed
        File in = new File(BasicTests.class.getResource("/Class12.java").getFile());
        File out = new File(TMP,"Class12.java");
        Issue spec = new Issue("foo.Class12", "foo","(Ljava/util/List;)V", null, Issue.IssueType.ARGUMENT,0);

        int count = annotator.annotateMembers(in,out,Set.of(spec), Collections.EMPTY_LIST);
        assertEquals(1,count);
        assertTrue(out.exists());

        MethodDeclaration method = findMethod(out,"foo.Class12","foo","(Ljava/util/List;)V");
        Set<String> annotations = method.getParameters().get(0).getAnnotations().stream().map(a -> a.getNameAsString()).collect(Collectors.toSet());
        assertTrue(annotations.contains(annotator.getAnnotationSpec().getNullableAnnotationName()));
    }

    @Test
<<<<<<< HEAD
    public void testMethodTypeParameter1() throws Exception {
        File in = new File(BasicTests.class.getResource("/Class15.java").getFile());
        File out = new File(TMP,"Class15.java");
        Issue spec = new Issue("foo.Class15", "foo","(Ljava/lang/Object;)V", null, Issue.IssueType.ARGUMENT,0);

        int count = annotator.annotateMembers(in,out,Set.of(spec), Collections.EMPTY_LIST);
        assertEquals(1,count);
        assertTrue(out.exists());

        MethodDeclaration method = findMethod(out,"foo.Class15","foo","(Ljava/lang/Object;)V");
        Set<String> annotations = method.getParameters().get(0).getAnnotations().stream().map(a -> a.getNameAsString()).collect(Collectors.toSet());
        assertTrue(annotations.contains(annotator.getAnnotationSpec().getNullableAnnotationName()));
    }

    @Test
    public void testMethodTypeParameter2() throws Exception {
        File in = new File(BasicTests.class.getResource("/Class16.java").getFile());
        File out = new File(TMP,"Class16.java");
        Issue spec = new Issue("foo.Class16", "foo","(Ljava/lang/Number;)V", null, Issue.IssueType.ARGUMENT,0);

        int count = annotator.annotateMembers(in,out,Set.of(spec), Collections.EMPTY_LIST);
        assertEquals(1,count);
        assertTrue(out.exists());

        MethodDeclaration method = findMethod(out,"foo.Class16","foo","(Ljava/lang/Number;)V");
        Set<String> annotations = method.getParameters().get(0).getAnnotations().stream().map(a -> a.getNameAsString()).collect(Collectors.toSet());
        assertTrue(annotations.contains(annotator.getAnnotationSpec().getNullableAnnotationName()));
    }

    @Test
    public void testMethodTypeParameter3() throws Exception {
        File in = new File(BasicTests.class.getResource("/Class17.java").getFile());
        File out = new File(TMP,"Class17.java");
        Issue spec = new Issue("foo.Class17", "clone","([Ljava/lang/Object;)[Ljava/lang/Object;", null, Issue.IssueType.ARGUMENT,0);

        int count = annotator.annotateMembers(in,out,Set.of(spec), Collections.EMPTY_LIST);
        assertEquals(1,count);
        assertTrue(out.exists());

        MethodDeclaration method = findMethod(out,"foo.Class17","clone","([Ljava/lang/Object;)[Ljava/lang/Object;");
        Set<String> annotations = method.getParameters().get(0).getAnnotations().stream().map(a -> a.getNameAsString()).collect(Collectors.toSet());
        assertTrue(annotations.contains(annotator.getAnnotationSpec().getNullableAnnotationName()));
    }

    @Test
=======
>>>>>>> 21bf7bed
    public void testLowerBoundedWildcard() throws Exception {
        File in = new File(BasicTests.class.getResource("/Class13.java").getFile());
        File out = new File(TMP,"Class13.java");
        Issue spec = new Issue("foo.Class13", "foo","(Ljava/util/List;)V", null, Issue.IssueType.ARGUMENT,0);

        int count = annotator.annotateMembers(in,out,Set.of(spec), Collections.EMPTY_LIST);
        assertEquals(1,count);
        assertTrue(out.exists());

        MethodDeclaration method = findMethod(out,"foo.Class13","foo","(Ljava/util/List;)V");
        Set<String> annotations = method.getParameters().get(0).getAnnotations().stream().map(a -> a.getNameAsString()).collect(Collectors.toSet());
        assertTrue(annotations.contains(annotator.getAnnotationSpec().getNullableAnnotationName()));
    }

    @Test
    public void testUpperBoundedWildcard() throws Exception {
        File in = new File(BasicTests.class.getResource("/Class14.java").getFile());
        File out = new File(TMP,"Class14.java");
        Issue spec = new Issue("foo.Class14", "foo","(Ljava/util/List;)V", null, Issue.IssueType.ARGUMENT,0);

        int count = annotator.annotateMembers(in,out,Set.of(spec), Collections.EMPTY_LIST);
        assertEquals(1,count);
        assertTrue(out.exists());

        MethodDeclaration method = findMethod(out,"foo.Class14","foo","(Ljava/util/List;)V");
        Set<String> annotations = method.getParameters().get(0).getAnnotations().stream().map(a -> a.getNameAsString()).collect(Collectors.toSet());
        assertTrue(annotations.contains(annotator.getAnnotationSpec().getNullableAnnotationName()));
    }

}<|MERGE_RESOLUTION|>--- conflicted
+++ resolved
@@ -188,11 +188,7 @@
     }
 
     @Test
-<<<<<<< HEAD
     public void testUnboundedWildcard1() throws Exception {
-=======
-    public void testUnboundedWildcard() throws Exception {
->>>>>>> 21bf7bed
         File in = new File(BasicTests.class.getResource("/Class12.java").getFile());
         File out = new File(TMP,"Class12.java");
         Issue spec = new Issue("foo.Class12", "foo","(Ljava/util/List;)V", null, Issue.IssueType.ARGUMENT,0);
@@ -207,7 +203,6 @@
     }
 
     @Test
-<<<<<<< HEAD
     public void testMethodTypeParameter1() throws Exception {
         File in = new File(BasicTests.class.getResource("/Class15.java").getFile());
         File out = new File(TMP,"Class15.java");
@@ -253,8 +248,6 @@
     }
 
     @Test
-=======
->>>>>>> 21bf7bed
     public void testLowerBoundedWildcard() throws Exception {
         File in = new File(BasicTests.class.getResource("/Class13.java").getFile());
         File out = new File(TMP,"Class13.java");
@@ -284,4 +277,19 @@
         assertTrue(annotations.contains(annotator.getAnnotationSpec().getNullableAnnotationName()));
     }
 
+    @Test
+    public void testAnnotationOfConstructorArg() {
+        File in = new File(BasicTests.class.getResource("/Class18.java").getFile());
+        File out = new File(TMP,"Class18.java");
+        Issue spec = new Issue("foo.Class18", "foo","(Ljava/util/List;)V", null, Issue.IssueType.ARGUMENT,0);
+
+        int count = annotator.annotateMembers(in,out,Set.of(spec), Collections.EMPTY_LIST);
+        assertEquals(1,count);
+        assertTrue(out.exists());
+
+        MethodDeclaration method = findMethod(out,"foo.Class18","foo","(Ljava/util/List;)V");
+        Set<String> annotations = method.getParameters().get(0).getAnnotations().stream().map(a -> a.getNameAsString()).collect(Collectors.toSet());
+        assertTrue(annotations.contains(annotator.getAnnotationSpec().getNullableAnnotationName()));
+    }
+
 }